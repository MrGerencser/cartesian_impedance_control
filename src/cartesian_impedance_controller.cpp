--- conflicted
+++ resolved
@@ -525,7 +525,6 @@
   error.tail(3) << error_quaternion.x(), error_quaternion.y(), error_quaternion.z();
   error.tail(3) << -transform.rotation() * error.tail(3);
 
-<<<<<<< HEAD
   Lambda = (jacobian * M.inverse() * jacobian.transpose()).inverse();
   // Theta = T*Lambda;
   // F_impedance = -1*(Lambda * Theta.inverse() - IDENTITY) * F_ext;
@@ -550,51 +549,10 @@
     Theta = T*Lambda;
     F_impedance = -1*(Lambda * Theta.inverse() - IDENTITY) * F_ext;
     break;
-=======
-  Lambda = (jacobian * M.inverse() * jacobian.transpose()).inverse();    
-    // correcting D to be critically damped
-  D =  D_gain* K.cwiseMax(0.0).cwiseSqrt() * Lambda.diagonal().cwiseSqrt().asDiagonal();
->>>>>>> 3bbcd5e9
-  
-  D.topRightCorner(3,3).setZero();
-  D.bottomLeftCorner(3,3).setZero();
-
-  // when not in drilling mode we use the damoing term to be critically damped and dependant on K
-  // TODO: Potentially add accel_trigger bool so if triggered we go back to the dynaic damping term which is dependant on K
-  if (drill_act){ 
-    D.diagonal()[2] = D_drilling_target; // this is in drilling mode
-    
-    // increase D to maintain target velocity
-    if (target_drill_velocity_set && abs(dt_f_ext_z) > 5000){
-      brake_through = true;
-    }
-
-    if (brake_through){
-      // Calculate the integral of the velocity error
-      velocity_error_sum += velocity_error * dt;
-
-      target_D_z = D_drilling_target + Kp_drilling * velocity_error + Ki_drilling * velocity_error_sum - Kd_drilling * z_acceleration;
-
-      target_D_z = std::max(target_D_z, 0.0);
-
-      // Define the time constant for exponential response
-      time_constant_D = 0.01; // Adjust this for ramping speed
-      alpha_D = 1.0 - exp(-dt / time_constant_D); // Calculate smoothing factor
-
-      // Smoothly adjust D.diagonal()[2] toward the changing target_D_z
-      D.diagonal()[2] = (alpha_D * abs(target_dampening) + (1.0 - alpha_D) * D.diagonal()[2]) * sqrt(Lambda.diagonal()[2]);
-      D.diagonal()[2] = 600;
-      // Clamp the value of D.diagonal()[2] to min_D and max_D
-      //D.diagonal()[2] = std::clamp(D.diagonal()[2], min_D, max_D);
-    }
-  }
-
-  // publish D_z
-  std_msgs::msg::Float64 D_z_msg;
-  D_z_msg.data = D.diagonal()[2];
-  D_z_publisher_->publish(D_z_msg);
-
-  F_impedance = -1 * (D * (jacobian * dq_) + K * error );     
+  
+  default:
+    break;
+  } */
 
   F_ext = 0.9 * F_ext + 0.1 * O_F_ext_hat_K_M; //Filtering 
   I_F_error += dt * Sf* (F_contact_des - F_ext);
@@ -624,7 +582,6 @@
     command_interfaces_[i].set_value(tau_d(i));
   }
   
-<<<<<<< HEAD
   // In the update method, replace the current printing block with this:
 if (outcounter % 1000/update_frequency == 0){
   // Option 1: Print only error information
@@ -638,10 +595,6 @@
   
   if (print_detailed_debug) {
     std::cout << "F_ext_robot [N]" << std::endl;
-=======
-  if (outcounter % 1000/update_frequency == 0){
-    /* std::cout << "F_ext_robot [N]" << std::endl;*/
->>>>>>> 3bbcd5e9
     std::cout << O_F_ext_hat_K << std::endl;
     /* std::cout << O_F_ext_hat_K_M << std::endl; */
     /*std::cout << "Lambda  Thetha.inv(): " << std::endl;
@@ -656,25 +609,6 @@
     std::cout << coriolis << std::endl;*/
     /* std::cout << "Inertia scaling:\n " << std::endl;
     std::cout << T << std::endl;
-    std::cout << "Lambda:\n" << Lambda << std::endl; */
-    /* std::cout << "Control mode: " << mode_ << std::endl; */
-    /* std::cout << "Position target :" << position_d_target_ << std::endl; */
-    // print the phrobenius norm of the K
-    std::cout << "K_norm: " << K.norm() << std::endl;
-    // std::cout << "Drilling actived: " << drill_act << std::endl;
-    std::cout << "Stiffness:\n " << K << std::endl;
-    std::cout << "Damping:\n " << D << std::endl;
-    std::cout << " F_impedance: " << F_impedance << std::endl;
-    // std::cout << "Damping_z:\n " << D.diagonal()[2] << std::endl;
-    // std::cout << "z_acceleration:\n " << z_acceleration << std::endl;
-    // std::cout << "target_drill_velocity_:\n " << target_drill_velocity_ << std::endl;
-    // std::cout << "targer_drill_force_:\n " << target_drill_force_ << std::endl;
-    // std::cout << "target_dampening:\n " << target_dampening << std::endl;
-    // std::cout << "projection_matrix_decrease:\n " << projection_matrix_decrease << std::endl;
-    std::cout << "k_top_left:\n " << K.topLeftCorner<3, 3>() << std::endl;
-    std::cout << "projection_top_left:\n " << projection_top_left << std::endl;
-    std::cout << "direction_current:\n " << direction_current << std::endl;
-    /* std::cout << "elapsed_time:\n " << elapsed_time << std::endl; */
   }
 }
   outcounter++;

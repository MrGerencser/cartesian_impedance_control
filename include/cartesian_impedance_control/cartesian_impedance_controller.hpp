// Copyright (c) 2021 Franka Emika GmbH
//
// Licensed under the Apache License, Version 2.0 (the "License");
// you may not use this file except in compliance with the License.
// You may obtain a copy of the License at
//
//     http://www.apache.org/licenses/LICENSE-2.0
//
// Unless required by applicable law or agreed to in writing, software
// distributed under the License is distributed on an "AS IS" BASIS,
// WITHOUT WARRANTIES OR CONDITIONS OF ANY KIND, either express or implied.
// See the License for the specific language governing permissions and
// limitations under the License.

#pragma once

#include <array>
#include <cassert>
#include <cmath>
#include <cstring>
#include <exception>
#include <memory>
#include <mutex>
#include <string>
#include <unistd.h>
#include <thread>
#include <chrono>         
#include <vector>

#include "cartesian_impedance_control/user_input_server.hpp"

#include <rclcpp/rclcpp.hpp>
#include "rclcpp/subscription.hpp"

#include <Eigen/Dense>
#include <Eigen/Eigen>

#include <controller_interface/controller_interface.hpp>

#include <franka/model.h>
#include <franka/robot.h>
#include <franka/robot_state.h>

#include "franka_hardware/franka_hardware_interface.hpp"
#include <franka_hardware/model.hpp>

#include "franka_msgs/msg/franka_robot_state.hpp"
#include "franka_msgs/msg/errors.hpp"
#include "messages_fr3/srv/set_pose.hpp"
#include "messages_fr3/msg/jacobian_ee.hpp"
#include "std_msgs/msg/float64.hpp"

#include "franka_semantic_components/franka_robot_model.hpp"
#include "franka_semantic_components/franka_robot_state.hpp"

#include <std_srvs/srv/set_bool.hpp>
#include <geometry_msgs/msg/pose_stamped.hpp>

#define IDENTITY Eigen::MatrixXd::Identity(6, 6)

using CallbackReturn = rclcpp_lifecycle::node_interfaces::LifecycleNodeInterface::CallbackReturn;
using Vector7d = Eigen::Matrix<double, 7, 1>;

namespace cartesian_impedance_control {

class CartesianImpedanceController : public controller_interface::ControllerInterface {
public:
  [[nodiscard]] controller_interface::InterfaceConfiguration command_interface_configuration()
      const override;

  [[nodiscard]] controller_interface::InterfaceConfiguration state_interface_configuration()
      const override;

  controller_interface::return_type update(const rclcpp::Time& time,
                                           const rclcpp::Duration& period) override;
  controller_interface::CallbackReturn on_init() override;

  controller_interface::CallbackReturn on_configure(
      const rclcpp_lifecycle::State& previous_state) override;

  controller_interface::CallbackReturn on_activate(
      const rclcpp_lifecycle::State& previous_state) override;

  controller_interface::CallbackReturn on_deactivate(
      const rclcpp_lifecycle::State& previous_state) override;

    void setPose(const std::shared_ptr<messages_fr3::srv::SetPose::Request> request, 
    std::shared_ptr<messages_fr3::srv::SetPose::Response> response);




      

 private:
    //Nodes
    rclcpp::Subscription<franka_msgs::msg::FrankaRobotState>::SharedPtr franka_state_subscriber = nullptr;
    rclcpp::Service<messages_fr3::srv::SetPose>::SharedPtr pose_srv_;
    rclcpp::Publisher<messages_fr3::msg::JacobianEE>::SharedPtr jacobian_ee_publisher_;
    rclcpp::Publisher<std_msgs::msg::Float64>::SharedPtr dt_Fext_z_publisher_; 
    rclcpp::Publisher<std_msgs::msg::Float64>::SharedPtr D_z_publisher_;
    rclcpp::Publisher<std_msgs::msg::Float64>::SharedPtr VelocityErrorPublisher_;

    // Add these new members
    rclcpp::Subscription<geometry_msgs::msg::PoseStamped>::SharedPtr object_pose_subscription_ = nullptr;
    rclcpp::Service<std_srvs::srv::SetBool>::SharedPtr follow_object_service_ = nullptr;
    geometry_msgs::msg::PoseStamped latest_object_pose_;
    std::mutex object_pose_mutex_;
    bool following_object_ = false;
    bool has_received_object_pose_ = false;
    
    // Add these method declarations
    void objectPoseCallback(const geometry_msgs::msg::PoseStamped::SharedPtr msg);
    void toggleObjectFollowing(
        const std::shared_ptr<std_srvs::srv::SetBool::Request> request,
        std::shared_ptr<std_srvs::srv::SetBool::Response> response);


    //Functions
    void topic_callback(const std::shared_ptr<franka_msgs::msg::FrankaRobotState> msg);
    void updateJointStates();
    void update_stiffness_and_references();
    void publishJacobianEE(const std::array<double, 42>& jacobian_EE, const std::array<double, 42>& jacobian_EE_derivative);
    void arrayToMatrix(const std::array<double, 6>& inputArray, Eigen::Matrix<double, 6, 1>& resultMatrix);
    void arrayToMatrix(const std::array<double, 7>& inputArray, Eigen::Matrix<double, 7, 1>& resultMatrix);
    void calculate_accel_pose(double delta_time, double z_position);
    void calculate_dt_f_ext_z(double delta_time, double F_ext_z);
    Eigen::Matrix<double, 7, 1> saturateTorqueRate(const Eigen::Matrix<double, 7, 1>& tau_d_calculated, const Eigen::Matrix<double, 7, 1>& tau_J_d);  
    std::array<double, 6> convertToStdArray(const geometry_msgs::msg::WrenchStamped& wrench);
    
    //State vectors and matrices
    std::array<double, 7> q_subscribed;
    std::array<double, 7> tau_J_d = {0,0,0,0,0,0,0};
    std::array<double, 6> O_F_ext_hat_K = {0,0,0,0,0,0};
    Eigen::Matrix<double, 7, 1> q_subscribed_M;
    Eigen::Matrix<double, 7, 1> tau_J_d_M = Eigen::MatrixXd::Zero(7, 1);
    Eigen::Matrix<double, 6, 1> O_F_ext_hat_K_M = Eigen::MatrixXd::Zero(6,1);
    Eigen::Matrix<double, 7, 1> q_;
    Eigen::Matrix<double, 7, 1> dq_;
    Eigen::Matrix<double, 7, 1> dq_prev_;
    Eigen::MatrixXd jacobian_transpose_pinv;  

    //Robot parameters
    const int num_joints = 7;
    const std::string state_interface_name_{"robot_state"};
    //Name here needs to be fr3 and not panda
    const std::string robot_name_{"fr3"};
    const std::string k_robot_state_interface_name{"robot_state"};
    const std::string k_robot_model_interface_name{"robot_model"};
    franka_hardware::FrankaHardwareInterface interfaceClass;
    std::unique_ptr<franka_semantic_components::FrankaRobotModel> franka_robot_model_;
    const double delta_tau_max_{1.0};
    const double dt = 0.001;
                
    //Impedance control variables              
    Eigen::Matrix<double, 6, 6> Lambda = IDENTITY;                                           // operational space mass matrix
    Eigen::Matrix<double, 6, 6> Sm = IDENTITY;                                               // task space selection matrix for positions and rotation
    Eigen::Matrix<double, 6, 6> Sf = Eigen::MatrixXd::Zero(6, 6);                            // task space selection matrix for forces
<<<<<<< HEAD
    Eigen::Matrix<double, 6, 6> K =  (Eigen::MatrixXd(6,6) << 1500,   0,   0,   0,   0,   0,
                                                                0, 1500,   0,   0,   0,   0,
                                                                0,   0, 1500,   0,   0,   0,  // impedance stiffness term
                                                                0,   0,   0, 75,   0,   0,
                                                                0,   0,   0,   0, 60,   0,
                                                                0,   0,   0,   0,   0,  15).finished();

    Eigen::Matrix<double, 6, 6> D =  (Eigen::MatrixXd(6,6) <<  35,   0,   0,   0,   0,   0,
                                                                0,  35,   0,   0,   0,   0,
                                                                0,   0,  35,   0,   0,   0,  // impedance damping term
                                                                0,   0,   0,   25,   0,   0,
                                                                0,   0,   0,   0,   25,   0,
                                                                0,   0,   0,   0,   0,   6).finished();

    // Eigen::Matrix<double, 6, 6> K =  (Eigen::MatrixXd(6,6) << 250,   0,   0,   0,   0,   0,
    //                                                             0, 250,   0,   0,   0,   0,
    //                                                             0,   0, 250,   0,   0,   0,  // impedance stiffness term
    //                                                             0,   0,   0,  80,   0,   0,
    //                                                             0,   0,   0,   0,  80,   0,
    //                                                             0,   0,   0,   0,   0,  10).finished();

    // Eigen::Matrix<double, 6, 6> D =  (Eigen::MatrixXd(6,6) <<  30,   0,   0,   0,   0,   0,
    //                                                             0,  30,   0,   0,   0,   0,
    //                                                             0,   0,  30,   0,   0,   0,  // impedance damping term
    //                                                             0,   0,   0,  18,   0,   0,
    //                                                             0,   0,   0,   0,  18,   0,
    //                                                             0,   0,   0,   0,   0,   9).finished();
=======
    Eigen::Matrix<double, 6, 6> K =  (Eigen::MatrixXd(6,6) << 1000,   0,   0,   0,   0,   0,
                                                                0, 1000,   0,   0,   0,   0,
                                                                0,   0, 1000,   0,   0,   0,  // impedance stiffness term
                                                                0,   0,   0, 100,   0,   0,
                                                                0,   0,   0,   0, 100,   0,
                                                                0,   0,   0,   0,   0,  20).finished();

    Eigen::Matrix<double, 6, 6> D =  (Eigen::MatrixXd(6,6) <<  30,   0,   0,   0,   0,   0,
                                                                0,  30,   0,   0,   0,   0,
                                                                0,   0,  30,   0,   0,   0,  // impedance damping term
                                                                0,   0,   0,   18,   0,   0,
                                                                0,   0,   0,   0,   18,   0,
                                                                0,   0,   0,   0,   0,   9).finished();

    double D_gain = 2.05;
>>>>>>> 3bbcd5e9
    Eigen::Matrix<double, 6, 6> Theta = IDENTITY;
    Eigen::Matrix<double, 6, 6> T = (Eigen::MatrixXd(6,6) <<       10,   0,   0,   0,   0,   0,
                                                                   0,   10,   0,   0,   0,   0,
                                                                   0,   0,   1,   0,   0,   0,  // Inertia term
                                                                   0,   0,   0,   10,   0,   0,
                                                                   0,   0,   0,   0,   10,   0,
                                                                   0,   0,   0,   0,   0,   1).finished();                                               // impedance inertia term

    Eigen::Matrix<double, 6, 6> cartesian_stiffness_target_;                                 // impedance damping term
    Eigen::Matrix<double, 6, 6> cartesian_damping_target_;                                   // impedance damping term
    Eigen::Matrix<double, 6, 6> cartesian_inertia_target_;                                   // impedance damping term
    Eigen::Matrix<double, 6, 6> K_original;
    Eigen::Matrix<double, 3, 3> projection_top_left;
    Eigen::Vector3d position_d_target_ = {0.5, 0.0, 0.5};
    Eigen::Vector3d rotation_d_target_ = {M_PI, 0.0, 0.0};
    Eigen::Vector3d direction_ref = {0.0, -1.0, 0.0};
    Eigen::Quaterniond rotation_ref = Eigen::AngleAxisd(M_PI, Eigen::Vector3d::UnitX())
                                    * Eigen::AngleAxisd(0, Eigen::Vector3d::UnitY())
                                    * Eigen::AngleAxisd(0, Eigen::Vector3d::UnitZ());
    Eigen::Quaterniond relative_rotation;
    Eigen::Quaterniond orientation_d_target_;
    Eigen::Quaterniond orientation;
    Eigen::Vector3d position;
    Eigen::Matrix<double, 6, 6> projection_matrix_decrease;
    Eigen::Matrix<double, 6, 6> projection_matrix_increase;
    Eigen::Matrix3d target_K;
    Eigen::Vector3d direction_current;
    Eigen::Vector3d position_d_;
    Eigen::Quaterniond orientation_d_; 
    Eigen::Matrix<double, 6, 1> F_impedance;  
    Eigen::Matrix<double, 6, 1> F_contact_des = Eigen::MatrixXd::Zero(6, 1);                 // desired contact force
    Eigen::Matrix<double, 6, 1> F_contact_target = Eigen::MatrixXd::Zero(6, 1);              // desired contact force used for filtering
    Eigen::Matrix<double, 6, 1> F_ext = Eigen::MatrixXd::Zero(6, 1);                         // external forces
    Eigen::Matrix<double, 6, 1> F_cmd = Eigen::MatrixXd::Zero(6, 1);                         // commanded contact force
    Eigen::Matrix<double, 7, 1> q_d_nullspace_;
    Eigen::Matrix<double, 6, 1> error;
    Eigen::Vector3d drill_start_position; 
    std::vector<double> drill_velocities_;
    std::vector<double> drill_forces_;
    double nullspace_stiffness_{0.001};
    double nullspace_stiffness_target_{0.001};
<<<<<<< HEAD
    double D_gain = 2.;
=======
    // Previous values for z position, velocity, and acceleration
    double previous_z_position_ = 0.0;
    double previous_z_velocity_ = 0.0;
    double previous_z_acceleration_ = 0.0;
    double z_acceleration = 0.0;
    double z_velocity = 0.0;
    double dt_f_ext_z = 0.0;
    double previous_dt_F_ext_z = 0.0;
    double previous_F_ext_z = 0.0;
    double target_drill_velocity_ = -0.008;
    double sum_drill_velocity_ = 0.0;
    double velocity_error = 0.0;
    double D_drilling_target = 0;
    double Kp_drilling = 10000;
    double Ki_drilling = 0.0;
    double Kd_drilling = 2*sqrt(Kp_drilling);
    double min_D = 10.0;
    double max_D = 750.0;
    double target_D_z = 0.0;
    double alpha_D = 0.0;
    double time_constant_D = 0.0;
    double target_K_z = 0.0;
    double target_dampening = 0.0;
    double target_drill_force_ = 0.0;
    double sum_drill_force_ = 0.0;
    double K_increase_gain = 1.0;

    double alpha = 0.0;
    double time_constant = 0.0;
    bool ramping_active_ = false;
    double target_stiffness_z_ = 4000;
    bool position_set_ = false;
    Eigen::Vector3d position_accel_lim;
    bool accel_trigger = false;
    double elapsed_time = 0.0;
    double velocity_error_sum = 0.0;
>>>>>>> 3bbcd5e9

    //Logging
    int outcounter = 0;
    const int update_frequency = 2; //frequency for update outputs
    Eigen::Matrix<double, 6, 1> I_F_error = Eigen::MatrixXd::Zero(6, 1);                    // force error integral

   
  
    std::mutex position_and_orientation_d_target_mutex_;

    //Flags
    bool config_control = false;           // sets if we want to control the configuration of the robot in nullspace
    bool do_logging = false;               // set if we do log values

    //Filter-parameters
    double filter_params_{0.001};

    // mode selection between impedance control and free floating
    bool mode_ = false; // false = impedance control, true = free floating

    bool control_act = false; // controller activation flag
    bool drill_act = false; // drill activation flag
    bool drill_start_posistion_set = false; // drill start position saved flag
    bool target_drill_velocity_set = false; // target drill velocity set flag
    bool brake_through = false; // brake through flag
    bool orientation_set = false; // orientation set flag
    bool projection_matrix_decrease_set = false; // projection matrix set flag
    bool projection_matrix_increase_set = false; // projection matrix set flag
    bool drill_position_set = false; // drill position set flag


    int accel_mode_ = 0; // acceleration calculation mode flag
};
}  // namespace cartesian_impedance_control<|MERGE_RESOLUTION|>--- conflicted
+++ resolved
@@ -156,7 +156,6 @@
     Eigen::Matrix<double, 6, 6> Lambda = IDENTITY;                                           // operational space mass matrix
     Eigen::Matrix<double, 6, 6> Sm = IDENTITY;                                               // task space selection matrix for positions and rotation
     Eigen::Matrix<double, 6, 6> Sf = Eigen::MatrixXd::Zero(6, 6);                            // task space selection matrix for forces
-<<<<<<< HEAD
     Eigen::Matrix<double, 6, 6> K =  (Eigen::MatrixXd(6,6) << 1500,   0,   0,   0,   0,   0,
                                                                 0, 1500,   0,   0,   0,   0,
                                                                 0,   0, 1500,   0,   0,   0,  // impedance stiffness term
@@ -164,34 +163,6 @@
                                                                 0,   0,   0,   0, 60,   0,
                                                                 0,   0,   0,   0,   0,  15).finished();
 
-    Eigen::Matrix<double, 6, 6> D =  (Eigen::MatrixXd(6,6) <<  35,   0,   0,   0,   0,   0,
-                                                                0,  35,   0,   0,   0,   0,
-                                                                0,   0,  35,   0,   0,   0,  // impedance damping term
-                                                                0,   0,   0,   25,   0,   0,
-                                                                0,   0,   0,   0,   25,   0,
-                                                                0,   0,   0,   0,   0,   6).finished();
-
-    // Eigen::Matrix<double, 6, 6> K =  (Eigen::MatrixXd(6,6) << 250,   0,   0,   0,   0,   0,
-    //                                                             0, 250,   0,   0,   0,   0,
-    //                                                             0,   0, 250,   0,   0,   0,  // impedance stiffness term
-    //                                                             0,   0,   0,  80,   0,   0,
-    //                                                             0,   0,   0,   0,  80,   0,
-    //                                                             0,   0,   0,   0,   0,  10).finished();
-
-    // Eigen::Matrix<double, 6, 6> D =  (Eigen::MatrixXd(6,6) <<  30,   0,   0,   0,   0,   0,
-    //                                                             0,  30,   0,   0,   0,   0,
-    //                                                             0,   0,  30,   0,   0,   0,  // impedance damping term
-    //                                                             0,   0,   0,  18,   0,   0,
-    //                                                             0,   0,   0,   0,  18,   0,
-    //                                                             0,   0,   0,   0,   0,   9).finished();
-=======
-    Eigen::Matrix<double, 6, 6> K =  (Eigen::MatrixXd(6,6) << 1000,   0,   0,   0,   0,   0,
-                                                                0, 1000,   0,   0,   0,   0,
-                                                                0,   0, 1000,   0,   0,   0,  // impedance stiffness term
-                                                                0,   0,   0, 100,   0,   0,
-                                                                0,   0,   0,   0, 100,   0,
-                                                                0,   0,   0,   0,   0,  20).finished();
-
     Eigen::Matrix<double, 6, 6> D =  (Eigen::MatrixXd(6,6) <<  30,   0,   0,   0,   0,   0,
                                                                 0,  30,   0,   0,   0,   0,
                                                                 0,   0,  30,   0,   0,   0,  // impedance damping term
@@ -200,7 +171,6 @@
                                                                 0,   0,   0,   0,   0,   9).finished();
 
     double D_gain = 2.05;
->>>>>>> 3bbcd5e9
     Eigen::Matrix<double, 6, 6> Theta = IDENTITY;
     Eigen::Matrix<double, 6, 6> T = (Eigen::MatrixXd(6,6) <<       10,   0,   0,   0,   0,   0,
                                                                    0,   10,   0,   0,   0,   0,
@@ -242,46 +212,7 @@
     std::vector<double> drill_forces_;
     double nullspace_stiffness_{0.001};
     double nullspace_stiffness_target_{0.001};
-<<<<<<< HEAD
     double D_gain = 2.;
-=======
-    // Previous values for z position, velocity, and acceleration
-    double previous_z_position_ = 0.0;
-    double previous_z_velocity_ = 0.0;
-    double previous_z_acceleration_ = 0.0;
-    double z_acceleration = 0.0;
-    double z_velocity = 0.0;
-    double dt_f_ext_z = 0.0;
-    double previous_dt_F_ext_z = 0.0;
-    double previous_F_ext_z = 0.0;
-    double target_drill_velocity_ = -0.008;
-    double sum_drill_velocity_ = 0.0;
-    double velocity_error = 0.0;
-    double D_drilling_target = 0;
-    double Kp_drilling = 10000;
-    double Ki_drilling = 0.0;
-    double Kd_drilling = 2*sqrt(Kp_drilling);
-    double min_D = 10.0;
-    double max_D = 750.0;
-    double target_D_z = 0.0;
-    double alpha_D = 0.0;
-    double time_constant_D = 0.0;
-    double target_K_z = 0.0;
-    double target_dampening = 0.0;
-    double target_drill_force_ = 0.0;
-    double sum_drill_force_ = 0.0;
-    double K_increase_gain = 1.0;
-
-    double alpha = 0.0;
-    double time_constant = 0.0;
-    bool ramping_active_ = false;
-    double target_stiffness_z_ = 4000;
-    bool position_set_ = false;
-    Eigen::Vector3d position_accel_lim;
-    bool accel_trigger = false;
-    double elapsed_time = 0.0;
-    double velocity_error_sum = 0.0;
->>>>>>> 3bbcd5e9
 
     //Logging
     int outcounter = 0;
